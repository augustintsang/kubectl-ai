# kubectl-ai

[![Go Report Card](https://goreportcard.com/badge/github.com/GoogleCloudPlatform/kubectl-ai)](https://goreportcard.com/report/github.com/GoogleCloudPlatform/kubectl-ai)
![GitHub License](https://img.shields.io/github/license/GoogleCloudPlatform/kubectl-ai)
[![GitHub stars](https://img.shields.io/github/stars/GoogleCloudPlatform/kubectl-ai.svg)](https://github.com/GoogleCloudPlatform/kubectl-ai/stargazers)

`kubectl-ai` acts as an intelligent interface, translating user intent into
precise Kubernetes operations, making Kubernetes management more accessible and
efficient.

![kubectl-ai demo GIF using: kubectl-ai "how's nginx app doing in my cluster"](./.github/kubectl-ai.gif)

## Quick Start

First, ensure that kubectl is installed and configured.

### Installation

#### Quick Install (Linux & MacOS only)

```shell
curl -sSL https://raw.githubusercontent.com/GoogleCloudPlatform/kubectl-ai/main/install.sh | bash
```

<details>

<summary>Other Installation Methods</summary>

#### Manual Installation (Linux, MacOS and Windows)

1. Download the latest release from the [releases page](https://github.com/GoogleCloudPlatform/kubectl-ai/releases/latest) for your target machine.

2. Untar the release, make the binary executable and move it to a directory in your $PATH (as shown below).

```shell
tar -zxvf kubectl-ai_Darwin_arm64.tar.gz
chmod a+x kubectl-ai
sudo mv kubectl-ai /usr/local/bin/
```

#### Install with Krew (Linux/macOS/Windows)

First of all, you need to have krew insatlled, refer to [krew document](https://krew.sigs.k8s.io/docs/user-guide/setup/install/) for more details
Then you can install with krew

```shell
kubectl krew install ai
```

Now you can invoke `kubectl-ai` as a kubectl plugin like this: `kubectl ai`.

#### Install on NixOS

There are multiple ways to install `kubectl-ai` on NixOS. For a permantent installation add the following to your NixOS-Configuration:

```nix
  environment.systemPackages = with pkgs; [
    kubectl-ai
  ];
```

For a temporary installation, you can use the following command:

```
nix-shell -p kubectl-ai
```

</details>

### Usage

`kubectl-ai` supports AI models from `gemini`, `vertexai`, `azopenai`, `openai`, `grok`, `bedrock` and local LLM providers such as `ollama` and `llama.cpp`.

#### Using Gemini (Default)

Set your Gemini API key as an environment variable. If you don't have a key, get one from [Google AI Studio](https://aistudio.google.com).

```bash
export GEMINI_API_KEY=your_api_key_here
kubectl-ai

# Use different gemini model
kubectl-ai --model gemini-2.5-pro-exp-03-25

# Use 2.5 flash (faster) model
kubectl-ai --quiet --model gemini-2.5-flash-preview-04-17 "check logs for nginx app in hello namespace"
```

<details>

<summary>Use other AI models</summary>

#### Using AI models running locally (ollama or llama.cpp)

You can use `kubectl-ai` with AI models running locally. `kubectl-ai` supports [ollama](https://ollama.com/) and [llama.cpp](https://github.com/ggml-org/llama.cpp) to use the AI models running locally.

Additionally, the [`modelserving`](modelserving/) directory provides tools and instructions for deploying your own `llama.cpp`-based LLM serving endpoints locally or on a Kubernetes cluster. This allows you to host models like Gemma directly in your environment.

An example of using Google's `gemma3` model with `ollama`:

```shell
# assuming ollama is already running and you have pulled one of the gemma models
# ollama pull gemma3:12b-it-qat

# if your ollama server is at remote, use OLLAMA_HOST variable to specify the host
# export OLLAMA_HOST=http://192.168.1.3:11434/

# enable-tool-use-shim because models require special prompting to enable tool calling
kubectl-ai --llm-provider ollama --model gemma3:12b-it-qat --enable-tool-use-shim

# you can use `models` command to discover the locally available models
>> models
```

#### Using Grok

You can use X.AI's Grok model by setting your X.AI API key:

```bash
export GROK_API_KEY=your_xai_api_key_here
kubectl-ai --llm-provider=grok --model=grok-3-beta
```

#### Using AWS Bedrock

You can use AWS Bedrock Claude models with your AWS credentials:

```bash
# Configure AWS credentials using AWS SSO
aws sso login --profile your-profile-name
# Or use other AWS credential methods (IAM roles, environment variables, etc.)

# Use Claude 4 Sonnet (default)
kubectl-ai --llm-provider=bedrock --model=us.anthropic.claude-sonnet-4-20250514-v1:0

# Use Claude 3.7 Sonnet
kubectl-ai --llm-provider=bedrock --model=us.anthropic.claude-3-7-sonnet-20250219-v1:0

# Override model via environment variable
export BEDROCK_MODEL=us.anthropic.claude-sonnet-4-20250514-v1:0
kubectl-ai --llm-provider=bedrock
```

AWS Bedrock uses the standard AWS SDK credential chain, supporting:
- AWS SSO profiles
- IAM roles (for EC2/ECS/Lambda)
- Environment variables (AWS_ACCESS_KEY_ID, AWS_SECRET_ACCESS_KEY)
- AWS CLI configuration files

#### Using Azure OpenAI

You can also use Azure OpenAI deployment by setting your OpenAI API key and specifying the provider:

```bash
export AZURE_OPENAI_API_KEY=your_azure_openai_api_key_here
export AZURE_OPENAI_ENDPOINT=https://your_azure_openai_endpoint_here
kubectl-ai --llm-provider=azopenai --model=your_azure_openai_deployment_name_here
# or
az login
kubectl-ai --llm-provider=openai://your_azure_openai_endpoint_here --model=your_azure_openai_deployment_name_here
```

#### Using OpenAI

You can also use OpenAI models by setting your OpenAI API key and specifying the provider:

```bash
export OPENAI_API_KEY=your_openai_api_key_here
kubectl-ai --llm-provider=openai --model=gpt-4.1
```

#### Using OpenAI Compatible API

For example, you can use aliyun qwen-xxx models as follows

```bash
export OPENAI_API_KEY=your_openai_api_key_here
export OPENAI_ENDPOINT=https://dashscope.aliyuncs.com/compatible-mode/v1
kubectl-ai --llm-provider=openai --model=qwen-plus
```

</details>

Run interactively:

```shell
kubectl-ai
```

The interactive mode allows you to have a chat with `kubectl-ai`, asking multiple questions in sequence while maintaining context from previous interactions. Simply type your queries and press Enter to receive responses. To exit the interactive shell, type `exit` or press Ctrl+C.

Or, run with a task as input:

```shell
kubectl-ai --quiet "fetch logs for nginx app in hello namespace"
```

Combine it with other unix commands:

```shell
kubectl-ai < query.txt
# OR
echo "list pods in the default namespace" | kubectl-ai
```

You can even combine a positional argument with stdin input. The positional argument will be used as a prefix to the stdin content:

```shell
cat error.log | kubectl-ai "explain the error"
```

We also support persistence between runs with an opt-in. This lets you save a session to the local filesystem, and resume it to maintain previous context. It even works between different interfaces!

```shell
kubectl-ai --new-session # start a new session
kubectl-ai --list-sessions # list all saved sessions
kubectl-ai --resume-session 20250807-510872 # resume session 20250807-510872
kubectl-ai --delete-session 20250807-510872 # delete session 20250807-510872
```

## Configuration

You can also configure `kubectl-ai` using a YAML configuration file at `~/.config/kubectl-ai/config.yaml`:

```shell
mkdir -p ~/.config/kubectl-ai/
cat <<EOF > ~/.config/kubectl-ai/config.yaml
model: gemini-2.5-flash-preview-04-17
llmProvider: gemini
toolConfigPaths: ~/.config/kubectl-ai/tools.yaml
EOF
```

Verify your configuration:

```shell
kubectl-ai --quiet model
```

<details>

<summary>More configuration Options</summary>

Here's a complete configuration file with all available options and their default values:

```yaml
# LLM provider configuration
llmProvider: "gemini"               # Default LLM provider
model: "gemini-2.5-pro-preview-06-05" # Default model
skipVerifySSL: false              # Skip SSL verification for LLM API calls

# Tool and permission settings
toolConfigPaths: ["~/.config/kubectl-ai/tools.yaml"]  # Custom tools configuration paths
skipPermissions: false             # Skip confirmation for resource-modifying commands
enableToolUseShim: false        # Enable tool use shim for certain models

# MCP configuration
mcpServer: false                  # Run in MCP server mode
mcpClient: false                  # Enable MCP client mode
externalTools: false             # Discover external MCP tools (requires mcp-server)

# Runtime settings
maxIterations: 20                 # Maximum iterations for the agent
quiet: false                       # Run in non-interactive mode
removeWorkdir: false             # Remove temporary working directory after execution

# Kubernetes configuration
kubeconfig: "~/.kube/config"      # Path to kubeconfig file

# UI configuration
uiType: "terminal"                # UI mode: "terminal" or "web"
uiListenAddress: "localhost:8888" # Address for HTML UI server

# Prompt configuration
promptTemplateFilePath: ""      # Custom prompt template file
extraPromptPaths: []            # Additional prompt template paths

# Debug and trace settings
tracePath: "/tmp/kubectl-ai-trace.txt" # Path to trace file
```

</details>

All these settings can be configured through either:

1. Command line flags (e.g., `--model=gemini-2.5-pro`)
2. Configuration file (`~/.config/kubectl-ai/config.yaml`)
3. Environment variables (e.g., `GEMINI_API_KEY`)

Command line flags take precedence over configuration file settings.

## Tools

`kubectl-ai` leverages LLMs to suggest and execute Kubernetes operations using a set of powerful tools. It comes with built-in tools like `kubectl` and `bash`.

You can also extend its capabilities by defining your own custom tools. By default, `kubectl-ai` looks for your tool configurations in `~/.config/kubectl-ai/tools.yaml`.

To specify tools configuration files or directories containing tools configuration files, use:

```sh
./kubectl-ai --custom-tools-config=<path-to-tools-directory> "your prompt here"
```

For further details on how to configure your own tools, [go here](docs/tools.md).

## Docker Quick Start 
This project provides a Docker image that gives you a standalone environment for running kubectl-ai, including against a GKE cluster.

### Running the container against GKE

#### Step 1: Build the Image

Clone the repository and build the image with the following command 

```bash
git clone https://github.com/GoogleCloudPlatform/kubectl-ai.git
cd kubectl-ai
docker build -t kubectl-ai:latest -f images/kubectl-ai/Dockerfile .
```

#### Step 2: Connect to Your GKE Cluster
Set up application default credentials and connect to your GKE cluster.
```bash
gcloud auth application-default login # If in a gcloud shell this is not necessary
gcloud container clusters get-credentials <cluster-name> --zone <zone>
```

#### Step 3: Run the kubectl-ai container
Below is a sample command that can be used to launch the container with a locally hosted web-ui. Be sure to replace the placeholder values with your specific Google Cloud project ID and location. Note you 
do not need to mount the gcloud config directory if you're on a cloudshell machine. 

```bash
docker run --rm -it -p 8080:8080 -v ~/.kube:/root/.kube -v ~/.config/gcloud:/root/.config/gcloud -e GOOGLE_CLOUD_LOCATION=us-central1 -e GOOGLE_CLOUD_PROJECT=my-gcp-project kubectl-ai:latest --llm-provider vertexai --ui-listen-address 0.0.0.0:8080 --ui-type web
```

For more info about running from the container image see [CONTAINER.md](CONTAINER.md)

## MCP Client Mode

> **Note:** MCP Client Mode is available in `kubectl-ai` version v0.0.12 and onwards.

`kubectl-ai` can connect to external [MCP](https://modelcontextprotocol.io/examples) Servers to access additional tools in addition to built-in tools.

### Quick Start

Enable MCP client mode:

```bash
kubectl-ai --mcp-client
```

### Configuration

Create or edit `~/.config/kubectl-ai/mcp.yaml` to customize MCP servers:

```yaml
servers:
  # Local MCP server (stdio-based)
  # sequential-thinking: Advanced reasoning and step-by-step analysis
  - name: sequential-thinking
    command: npx
    args:
      - -y
      - "@modelcontextprotocol/server-sequential-thinking"
  
  # Remote MCP server (HTTP-based)
  - name: cloudflare-documentation
    url: https://docs.mcp.cloudflare.com/mcp
    
  # Optional: Remote MCP server with authentication
  - name: custom-api
    url: https://api.example.com/mcp
    auth:
      type: "bearer"
      token: "${MCP_TOKEN}"
```

The system automatically:

- Converts parameter names (snake_case → camelCase)
- Handles type conversion (strings → numbers/booleans when appropriate)
- Provides fallback behavior for unknown servers

No additional setup required - just use the `--mcp-client` flag and the AI will have access to all configured MCP tools.

📖 **For detailed configuration options, troubleshooting, and advanced features for MCP Client mode, see the [MCP Client Documentation](pkg/mcp/README.md).**

📖 **For multi-server orchestration and security automation examples, see the [MCP Client Integration Guide](docs/mcp-client.md).**

## Extras

You can use the following special keywords for specific actions:

- `model`: Display the currently selected model.
- `models`: List all available models.
- `tools`: List all available tools.
- `version`: Display the `kubectl-ai` version.
- `reset`: Clear the conversational context.
- `clear`: Clear the terminal screen.
- `exit` or `quit`: Terminate the interactive shell (Ctrl+C also works).

### Invoking as kubectl plugin

You can also run `kubectl ai`. `kubectl` finds any executable file in your `PATH` whose name begins with `kubectl-` as a [plugin](https://kubernetes.io/docs/tasks/extend-kubectl/kubectl-plugins/).

## MCP Server Mode

`kubectl-ai` can act as an MCP server that exposes kubectl tools to other MCP clients (like Claude, Cursor, or VS Code). The server can run in two modes:

### Basic MCP Server (Built-in tools only)

Expose only kubectl-ai's native Kubernetes tools:

```bash
kubectl-ai --mcp-server
```

### Enhanced MCP Server (With external tool discovery)

Additionally discover and expose tools from other MCP servers as a unified interface:

```bash
kubectl-ai --mcp-server --external-tools
```

This creates a powerful **tool aggregation hub** where kubectl-ai acts as both:

- **MCP Server**: Exposing kubectl tools to clients
- **MCP Client**: Consuming tools from other MCP servers

The enhanced mode provides AI clients with access to both Kubernetes operations and general-purpose tools (filesystem, web search, databases, etc.) through a single MCP endpoint.

📖 **For detailed configuration, examples, and troubleshooting, see the [MCP Server Documentation](./docs/mcp-server.md).**

## k8s-bench

kubectl-ai project includes [k8s-bench](./k8s-bench/README.md) - a benchmark to evaluate performance of different LLM models on kubernetes related tasks. 

### Latest Benchmark Results (August 2025)

Comprehensive evaluation on identical 10-task Kubernetes benchmark with proper CNI environment:

| Model | Success | Fail | Success Rate |
|-------|---------|------|--------------|
<<<<<<< HEAD
| **AWS Bedrock Claude 3.7 Sonnet** | **10** | **0** | **100%** |
| **AWS Bedrock Claude Sonnet 4** | **10** | **0** | **100%** |
=======
>>>>>>> 1949567a
| gemini-2.5-flash-preview-04-17 | 10 | 0 | 100% |
| gemini-2.5-pro-preview-03-25 | 10 | 0 | 100% |
| gemma-3-27b-it | 8 | 2 | 80% |
| AWS Bedrock Claude 3.7 Sonnet | 10 | 0 | 100% |
| AWS Bedrock Claude Sonnet 4 | 9 | 1 | 90% |

**Test Environment**: Kind cluster v1.27.3 with Calico CNI (full NetworkPolicy support)  
**Tasks**: create-pod, create-pod-mount-configmaps, create-pod-resources-limits, create-network-policy, fix-crashloop, fix-image-pull, fix-service-routing, list-images-for-pods, scale-deployment, scale-down-deployment

See [full report](./k8s-bench.md) for more details.

## Start Contributing

We welcome contributions to `kubectl-ai` from the community. Take a look at our
[contribution guide](contributing.md) to get started.

---

*Note: This is not an officially supported Google product. This project is not
eligible for the [Google Open Source Software Vulnerability Rewards
Program](https://bughunters.google.com/open-source-security).*<|MERGE_RESOLUTION|>--- conflicted
+++ resolved
@@ -442,16 +442,11 @@
 
 | Model | Success | Fail | Success Rate |
 |-------|---------|------|--------------|
-<<<<<<< HEAD
 | **AWS Bedrock Claude 3.7 Sonnet** | **10** | **0** | **100%** |
 | **AWS Bedrock Claude Sonnet 4** | **10** | **0** | **100%** |
-=======
->>>>>>> 1949567a
 | gemini-2.5-flash-preview-04-17 | 10 | 0 | 100% |
 | gemini-2.5-pro-preview-03-25 | 10 | 0 | 100% |
 | gemma-3-27b-it | 8 | 2 | 80% |
-| AWS Bedrock Claude 3.7 Sonnet | 10 | 0 | 100% |
-| AWS Bedrock Claude Sonnet 4 | 9 | 1 | 90% |
 
 **Test Environment**: Kind cluster v1.27.3 with Calico CNI (full NetworkPolicy support)  
 **Tasks**: create-pod, create-pod-mount-configmaps, create-pod-resources-limits, create-network-policy, fix-crashloop, fix-image-pull, fix-service-routing, list-images-for-pods, scale-deployment, scale-down-deployment
